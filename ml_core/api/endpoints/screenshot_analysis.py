--- conflicted
+++ resolved
@@ -1,12 +1,8 @@
 import time
-<<<<<<< HEAD
-from typing import Any, Dict
-
-from fastapi import APIRouter, File, UploadFile
-=======
 import yaml
 from pathlib import Path
->>>>>>> 195a2684
+from typing import Any, Dict
+from fastapi import APIRouter, File, UploadFile
 
 from ml_core.models.factory import get_yolo_screenshot_detector
 
