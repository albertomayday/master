--- conflicted
+++ resolved
@@ -3,11 +3,7 @@
 from config.app_settings import get_env
 from scripts.import_by_path import import_by_path
 
-<<<<<<< HEAD
-__all__ = ["get_adb_controller"]
-=======
 __all__ = ['get_adb_controller', 'get_device_manager']
->>>>>>> 195a2684
 
 
 def get_adb_controller(*args, **kwargs) -> Any:
